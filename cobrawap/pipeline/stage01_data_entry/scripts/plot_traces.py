"""
Plots excerpts of the input data with its corresponding metadata.
"""

import numpy as np
import argparse
from pathlib import Path
import matplotlib.pyplot as plt
import seaborn as sns
from utils.io_utils import load_neo, save_plot
from utils.neo_utils import time_slice
from utils.parse import parse_plot_channels, none_or_int, none_or_float

CLI = argparse.ArgumentParser()
CLI.add_argument("--data",    nargs='?', type=Path, required=True,
                 help="path to input data in neo format")
CLI.add_argument("--output",  nargs='?', type=Path, required=True,
<<<<<<< HEAD
                    help="path of output figure")
CLI.add_argument("--t_start", nargs='?', type=none_or_float, default=0,
                    help="start time in seconds")
CLI.add_argument("--t_stop",  nargs='?', type=none_or_float, default=10,
                    help="stop time in seconds")
=======
                 help="path of output figure")
CLI.add_argument("--t_start", nargs='?', type=float, default=0,
                 help="start time in seconds")
CLI.add_argument("--t_stop",  nargs='?', type=float, default=10,
                 help="stop time in seconds")
>>>>>>> a1c0579a
CLI.add_argument("--channels", nargs='+', type=none_or_int, default=0,
                 help="list of channels to plot")

def plot_traces(asig, channels):
    sns.set(style='ticks', palette="deep", context="notebook")
    fig, ax = plt.subplots()

    offset = np.max(np.abs(asig.as_array()[:,channels]))

    for i, signal in enumerate(asig.as_array()[:,channels].T):
        ax.plot(asig.times, signal + i*offset)

    annotations = [f'{k}: {v}' for k,v in asig.annotations.items()
                               if k not in ['nix_name', 'neo_name']]
    array_annotations = [f'{k}: {v[channels]}'
                        for k,v in asig.array_annotations.items()]

    x_coords = asig.array_annotations['x_coords']
    y_coords = asig.array_annotations['y_coords']
    dim_x, dim_y = np.max(x_coords)+1, np.max(y_coords)+1

    ax.text(ax.get_xlim()[1]*1.05, ax.get_ylim()[0],
            f'ANNOTATIONS FOR CHANNEL(s) {channels} \n'\
          +  '\n ANNOTATIONS:\n' + '\n'.join(annotations) \
          +  '\n\n ARRAY ANNOTATIONS:\n' + '\n'.join(array_annotations) +'\n' \
          + f' t_start: {asig.t_start}; t_stop: {asig.t_stop} \n' \
          + f' dimensions(x,y): {dim_x}, {dim_y}')

    ax.set_xlabel(f'time [{asig.times.units.dimensionality.string}]')
    ax.set_ylabel(f'channels [in {asig.units.dimensionality.string}]')
    ax.set_yticks([i*offset for i in range(len(channels))])
    ax.set_yticklabels(channels)
    return ax


if __name__ == '__main__':
    args, unknown = CLI.parse_known_args()

    asig = load_neo(args.data, 'analogsignal', lazy=True)

    channels = parse_plot_channels(args.channels, args.data)

    asig = time_slice(asig, t_start=args.t_start, t_stop=args.t_stop,
                      lazy=True, channel_indexes=channels)

    ax = plot_traces(asig, channels)
    save_plot(args.output)<|MERGE_RESOLUTION|>--- conflicted
+++ resolved
@@ -15,19 +15,11 @@
 CLI.add_argument("--data",    nargs='?', type=Path, required=True,
                  help="path to input data in neo format")
 CLI.add_argument("--output",  nargs='?', type=Path, required=True,
-<<<<<<< HEAD
-                    help="path of output figure")
+                 help="path of output figure")
 CLI.add_argument("--t_start", nargs='?', type=none_or_float, default=0,
-                    help="start time in seconds")
+                 help="start time in seconds")
 CLI.add_argument("--t_stop",  nargs='?', type=none_or_float, default=10,
-                    help="stop time in seconds")
-=======
-                 help="path of output figure")
-CLI.add_argument("--t_start", nargs='?', type=float, default=0,
-                 help="start time in seconds")
-CLI.add_argument("--t_stop",  nargs='?', type=float, default=10,
                  help="stop time in seconds")
->>>>>>> a1c0579a
 CLI.add_argument("--channels", nargs='+', type=none_or_int, default=0,
                  help="list of channels to plot")
 

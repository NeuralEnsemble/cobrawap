--- conflicted
+++ resolved
@@ -68,7 +68,6 @@
                      help="derivative kernel")
     CLI.add_argument("--event_name", "--EVENT_NAME", nargs='?', type=str, default='wavefronts',
                      help="name of neo.Event to analyze (must contain waves)")
-
     args, unknown = CLI.parse_known_args()
 
     block = load_neo(args.data)
@@ -76,12 +75,8 @@
 
     imgseq = block.segments[0].imagesequences[0]
     asig = block.segments[0].analogsignals[0]
-<<<<<<< HEAD
     evts = block.filter(name=args.event_name, objects="Event")[0]
 
-=======
-    evts = block.filter(name='Wavefronts', objects="Event")[0]
->>>>>>> ed6a6b2a
     dim_t, dim_x, dim_y = np.shape(imgseq)
     wave_ids, channel_ids, velocities = calc_local_velocities(evts, dim_x, dim_y,
                                                               args.kernel)

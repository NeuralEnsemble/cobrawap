"""
Estimate the logarithmic multi-unit activity (MUA) by averaging the power
in a given frequency range.
"""

import numpy as np
from elephant.spectral import welch_psd
from elephant.signal_processing import butter
from scipy.stats import zscore
import quantities as pq
import matplotlib.pyplot as plt
import seaborn as sns
import argparse
import os
from pathlib import Path
from utils.io_utils import load_neo, write_neo, save_plot
from utils.parse import none_or_float, none_or_int
from utils.neo_utils import time_slice

CLI = argparse.ArgumentParser()
CLI.add_argument("--data", nargs='?', type=Path, required=True,
                 help="path to input data in neo format")
CLI.add_argument("--output", nargs='?', type=Path, required=True,
                 help="path of output file")
CLI.add_argument("--img_dir", nargs='?', type=Path,
                 default=None, help="path of figure directory")
CLI.add_argument("--img_name", nargs='?', type=str,
                 default='minima_channel0.png',
                 help='example image filename for channel 0')
CLI.add_argument("--highpass_frequency", nargs='?', type=float, default=200,
                 help="lower bound of frequency band in Hz")
CLI.add_argument("--lowpass_frequency", nargs='?', type=float, default=1500,
                 help="upper bound of frequency band in Hz")
CLI.add_argument("--logMUA_rate", nargs='?', type=none_or_float, default=None,
                 help="rate of the signal after transformation")
CLI.add_argument("--psd_overlap", nargs='?', type=float, default=0.5,
                 help="overlap parameter for Welch's algorithm [0-1]")
CLI.add_argument("--fft_slice", nargs='?', type=none_or_float, default=None,
<<<<<<< HEAD
                    help="time window length used for power spectrum estimate, in s")
CLI.add_argument("--plot_tstart", nargs='?', type=none_or_float, default=0,
                    help="start time in seconds")
CLI.add_argument("--plot_tstop",  nargs='?', type=none_or_float, default=10,
                    help="stop time in seconds")
=======
                 help="time window length used for power spectrum estimate, in s")
CLI.add_argument("--plot_tstart", nargs='?', type=float, default=0,
                 help="start time in seconds")
CLI.add_argument("--plot_tstop",  nargs='?', type=float, default=10,
                 help="stop time in seconds")
>>>>>>> a1c0579a
CLI.add_argument("--plot_channels", nargs='+', type=none_or_int, default=None,
                 help="list of channels to plot")


def logMUA_estimation(asig, highpass_frequency, lowpass_frequency, logMUA_rate,
                      psd_overlap, fft_slice):
    time_steps, channel_num = asig.shape
    fs = asig.sampling_rate.rescale('Hz')
    if fft_slice is None:
        fft_slice = (1/highpass_frequency).rescale('s')
    elif fft_slice < 1/highpass_frequency:
        raise ValueError("Too few fft samples to estimate the frequency "\
                       + "content in the range [{} {}]."\
                         . format(highpass_frequency, lowpass_frequency))
    # logMUA_rate can only be an int fraction of the orginal sampling_rate
    if logMUA_rate is None:
        logMUA_rate = highpass_frequency
    if logMUA_rate > fs:
        raise ValueError("The requested logMUA rate can not be larger than "\
                       + "the inital sampling rate!")
    subsample_order = int(fs/logMUA_rate)
    eff_logMUA_rate = fs/subsample_order
    print("effective logMUA rate = {}".format(eff_logMUA_rate))

    if 1/eff_logMUA_rate > fft_slice:
        raise ValueError("The given logMUA_rate is too low to capture "\
                       + "the logMUA estimate of all the signal with "\
                       + "sample size {}. ".format(fft_slice)\
                       + "Either increase the logMUA_rate "\
                       + "or increase fft_slice.")

    subsample_times = np.arange(asig.t_start.rescale('s'),
                                asig.t_stop.rescale('s'),
                                1/eff_logMUA_rate) * asig.t_start.units

    non_nan_channels = [i for i in range(asig.shape[-1]) if np.isfinite(asig[:,i]).all()]
    asig_channels = asig[:, non_nan_channels]
    logMUA_signal = np.zeros((len(subsample_times), len(non_nan_channels)))

    for i, t in enumerate(subsample_times):
        if t < asig.t_start.rescale('s') + fft_slice/2:
            t_start = asig.t_start.rescale('s')
        elif t > asig.t_stop.rescale('s') - fft_slice/2:
            t_start = asig.t_stop.rescale('s') - fft_slice
        else:
            t_start = t - fft_slice/2

        t_stop = np.min([t_start + fft_slice,
                         asig.t_stop.rescale('s')]) *pq.s

        asig_slice = asig_channels.time_slice(t_start=t_start, t_stop=t_stop)

        freqs, psd = welch_psd(asig_slice,
                               frequency_resolution=highpass_frequency,
                               overlap=psd_overlap,
                               window='hann',
                               detrend='linear',
                               nfft=None)

        high_idx = (np.abs(freqs - lowpass_frequency)).argmin()
        if not i:
            print("logMUA signal estimated in frequency range "\
                + "{:.2f} - {:.2f}.".format(freqs[1], freqs[high_idx]))

        avg_power = np.mean(psd, axis=-1)
        # psd[:,1] corresponds to the highpass freq because that's the resolution
        avg_power_in_freq_band = np.mean(psd[:,1:high_idx], axis=-1)
        logMUA_signal[i] = np.squeeze(np.log(avg_power_in_freq_band/avg_power))

    new_signals = np.empty((len(subsample_times), channel_num))
    new_signals.fill(np.nan)
    new_signals[:, non_nan_channels] = logMUA_signal

    logMUA_asig = asig.duplicate_with_new_data(new_signals)
    logMUA_asig.array_annotations = asig.array_annotations
    logMUA_asig.sampling_rate = eff_logMUA_rate
    logMUA_asig.annotate(freq_band = [highpass_frequency, lowpass_frequency],
                         psd_frequency_resolution = highpass_frequency,
                         psd_overlap = psd_overlap,
                         psd_fs = fs)
    return logMUA_asig


def plot_logMUA_estimation(asig, logMUA_asig, highpass_frequency, lowpass_frequency,
                           t_start, t_stop, channel):
    asig = time_slice(asig, t_start, t_stop)
    logMUA_asig = time_slice(logMUA_asig, t_start, t_stop)
    filt_asig = butter(asig, highpass_frequency=highpass_frequency,
                             lowpass_frequency=lowpass_frequency)

    sns.set(style='ticks', palette="deep", context="notebook")
    fig, ax = plt.subplots()

    ax.plot(asig.times,
            zscore(asig.as_array()[:,channel]),
            label='original signal')

    ax.plot(filt_asig.times,
            zscore(filt_asig.as_array()[:,channel]) + 10,
            label=f'signal [{highpass_frequency}-{lowpass_frequency}]',
            alpha=0.5)

    ax.plot(logMUA_asig.times,
            zscore(logMUA_asig.as_array()[:,channel]) + 20,
            label='logMUA')

    ax.set_title('Channel {}'.format(channel))
    ax.set_xlabel('time [{}]'.format(asig.times.units.dimensionality.string))
    ax.set_yticklabels([])
    plt.legend()
    return ax


if __name__ == '__main__':
    args, unknown = CLI.parse_known_args()

    block = load_neo(args.data)

    logMUA_rate = None if args.logMUA_rate is None \
                  else args.logMUA_rate*pq.Hz

    fft_slice = None if args.fft_slice is None \
                else args.fft_slice*pq.s

    asig = logMUA_estimation(block.segments[0].analogsignals[0],
                             highpass_frequency=args.highpass_frequency*pq.Hz,
                             lowpass_frequency=args.lowpass_frequency*pq.Hz,
                             logMUA_rate=logMUA_rate,
                             psd_overlap=args.psd_overlap,
                             fft_slice=fft_slice)

    if args.plot_channels is not None:
        for channel in args.plot_channels:
            plot_logMUA_estimation(asig=block.segments[0].analogsignals[0],
                                   logMUA_asig=asig,
                                   highpass_frequency=args.highpass_frequency*pq.Hz,
                                   lowpass_frequency=args.lowpass_frequency*pq.Hz,
                                   t_start=args.plot_tstart,
                                   t_stop=args.plot_tstop,
                                   channel=channel)
            output_path = args.img_dir \
                        / args.img_name.replace('_channel0', f'_channel{channel}')
            save_plot(output_path)

    asig.name += ""
    asig.description += "Estimated logMUA signal [{}, {}] Hz ({}). "\
                        .format(args.highpass_frequency, args.lowpass_frequency,
                                os.path.basename(__file__))
    block.segments[0].analogsignals[0] = asig

    write_neo(args.output, block)<|MERGE_RESOLUTION|>--- conflicted
+++ resolved
@@ -36,19 +36,11 @@
 CLI.add_argument("--psd_overlap", nargs='?', type=float, default=0.5,
                  help="overlap parameter for Welch's algorithm [0-1]")
 CLI.add_argument("--fft_slice", nargs='?', type=none_or_float, default=None,
-<<<<<<< HEAD
-                    help="time window length used for power spectrum estimate, in s")
+                 help="time window length used for power spectrum estimate, in s")
 CLI.add_argument("--plot_tstart", nargs='?', type=none_or_float, default=0,
-                    help="start time in seconds")
+                 help="start time in seconds")
 CLI.add_argument("--plot_tstop",  nargs='?', type=none_or_float, default=10,
-                    help="stop time in seconds")
-=======
-                 help="time window length used for power spectrum estimate, in s")
-CLI.add_argument("--plot_tstart", nargs='?', type=float, default=0,
-                 help="start time in seconds")
-CLI.add_argument("--plot_tstop",  nargs='?', type=float, default=10,
                  help="stop time in seconds")
->>>>>>> a1c0579a
 CLI.add_argument("--plot_channels", nargs='+', type=none_or_int, default=None,
                  help="list of channels to plot")
 

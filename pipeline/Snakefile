--- conflicted
+++ resolved
@@ -1,11 +1,4 @@
 import os
-<<<<<<< HEAD
-
-configfile: os.path.join('configs', 'config.yaml')
-report: "report.rst"
-
-=======
->>>>>>> f5c38f3c
 import sys
 import numpy as np
 sys.path.append(os.getcwd())

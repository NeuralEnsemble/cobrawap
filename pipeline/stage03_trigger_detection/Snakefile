--- conflicted
+++ resolved
@@ -250,28 +250,18 @@
     shell:
         """
         {ADD_UTILS}
-<<<<<<< HEAD
-        python {input.script} --data "{input.data}" \
-                              --output "{output.data}" \
-                              --img_dir "{output.img_dir}" \
-                              --minima_persistence {params.minima_persistence} \
-                              --min_peak_distance {params.min_peak_distance} \
-                              --plot_channels {params.plot_channels} \
-                              --plot_tstart {params.plot_tstart} \
-                              --plot_tstop {params.plot_tstop} \
-                              --maxima_threshold_fraction {params.maxima_threshold_fraction} \
-                              --maxima_threshold_window {params.maxima_threshold_window} \
-                              --use_quadtratic_interpolation {params.use_quadtratic_interpolation} \
-                              --num_interpolation_points {params.num_interpolation_points}
-=======
-        python3 "{input.script}" --data "{input.data}" \
-                                 --output "{output.data}" \
+        python3 "{input.script}" --data "{input.data}" \
+                                 --output "{output.data}" \
+                                 --img_dir "{output.img_dir}" \
+                                 --plot_channels {params.plot_channels} \
+                                 --plot_tstart {params.plot_tstart} \
+                                 --plot_tstop {params.plot_tstop} \
+                                 --minima_persistence {params.minima_persistence} \
                                  --min_peak_distance {params.min_peak_distance} \
                                  --minima_threshold_fraction {params.minima_threshold_fraction} \
                                  --maxima_threshold_fraction {params.maxima_threshold_fraction} \
                                  --use_quadtratic_interpolation {params.use_quadtratic_interpolation} \
                                  --num_interpolation_points {params.num_interpolation_points}
->>>>>>> c29a2043
         """
 
 #### FILTER BLOCKS (choose any) ####

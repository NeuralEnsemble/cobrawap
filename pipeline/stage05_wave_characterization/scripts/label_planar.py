"""
<<<<<<< HEAD
=======
Label Planar
------------
>>>>>>> 76e99afd
Calculate the planarity each waves.
"""

import argparse
import os
import numpy as np
import neo
import pandas as pd
import matplotlib.pyplot as plt
import copy
import seaborn as sns
from utils.io import load_neo, save_plot
from utils.neo_utils import analogsignal_to_imagesequence
from utils.parse import none_or_str


def label_planar(waves_event, vector_field, times, threshold):
    labels = np.unique(waves_event.labels)
    planarity = np.zeros(len(labels), dtype=float)

    for i, label in enumerate(labels):
        idx = np.where(label == waves_event.labels)[0]

        t_idx = [np.argmax(times >= t) for t
                 in waves_event.times[idx]]
        x = waves_event.array_annotations['x_coords'][idx]
        y = waves_event.array_annotations['y_coords'][idx]

        wave_directions = vector_field[t_idx, y.astype(int), x.astype(int)]
        norm = np.array([np.linalg.norm(w) for w in wave_directions])
        wave_directions /= norm

        planarity[i] = np.linalg.norm(np.mean(wave_directions))

    is_planar = planarity > threshold

    df = pd.DataFrame(planarity, columns=['planarity'])
    df['is_planar'] = is_planar
    return df


def plot_planarity(waves_event, vector_field, times, wave_id, skip_step=1, ax=None):
    label = np.unique(waves_event.labels)[wave_id]

    idx = np.where(label == waves_event.labels)[0]

    t_idx = np.array([np.argmax(times >= t) for t
                      in waves_event.times[idx]])
    x = waves_event.array_annotations['x_coords'][idx]
    y = waves_event.array_annotations['y_coords'][idx]

    wave_directions = vector_field[t_idx, y.astype(int), x.astype(int)]
    norm = np.array([np.linalg.norm(w) for w in wave_directions])
    wave_directions /= norm

    palette = sns.husl_palette(len(np.unique(t_idx))+1, h=0.3, l=0.4)[:-1]

    if ax is None:
        fig, ax = plt.subplots()

    area = copy.copy(np.real(vector_field[0]))
    area[np.where(np.isfinite(area))] = -.7
    ax.imshow(area, interpolation='nearest', origin='lower',
              vmin=-1, vmax=1, cmap='Greys')

    for i, frame_t in enumerate(np.unique(t_idx)):
        frame_i = np.where(frame_t == t_idx)[0].astype(int)
        xi = x[frame_i]
        yi = y[frame_i]
        ti = t_idx[frame_i]
        frame = vector_field[ti, yi.astype(int), xi.astype(int)].magnitude
        ax.quiver(xi, yi, np.real(frame), np.imag(frame),
                  # units='width', scale=max(frame.shape)/(10*skip_step),
                  # width=0.15/max(frame.shape),
                  color=palette[i], alpha=0.8,
                  label='{:.3f} s'.format(times[frame_t].rescale('s').magnitude))

    ax.axis('image')
    ax.set_xticks([])
    ax.set_yticks([])
    ax.set_ylabel(f'pixel size {vector_field.spatial_scale:.2f}')
    start_t = np.min(waves_event.times[idx]).rescale('s').magnitude
    stop_t = np.max(waves_event.times[idx]).rescale('s').magnitude
    ax.set_xlabel('{:.3f} - {:.3f} s'.format(start_t, stop_t))
    ax.set_title('planarity {:.3f}'.format(np.linalg.norm(np.mean(wave_directions))))
    plt.legend(bbox_to_anchor=(1,1), loc='upper left')
    return ax


if __name__ == '__main__':
    CLI = argparse.ArgumentParser(description=__doc__,
                   formatter_class=argparse.RawDescriptionHelpFormatter)
    CLI.add_argument("--data", nargs='?', type=str, required=True,
                     help="path to input data in neo format")
    CLI.add_argument("--output", nargs='?', type=str, required=True,
                     help="path of output file")
    CLI.add_argument("--output_img", nargs='?', type=none_or_str, default=None,
                     help="path of output image file")
    CLI.add_argument("--alignment_threshold", nargs='?', type=float, default=.85,
                     help="threshold for alignment of velocity vectors at transitions")
    CLI.add_argument("--event_name", "--EVENT_NAME", nargs='?', type=str, default='wavefronts',
                     help="name of neo.Event to analyze (must contain waves)")
    args, unknown = CLI.parse_known_args()

    block = load_neo(args.data)

    vec_asig = block.filter(name='optical_flow', objects="AnalogSignal")[0]
    optical_flow = analogsignal_to_imagesequence(vec_asig)
    
    wavefront_evt = block.filter(name=args.event_name, objects="Event")[0]
    wavefront_evt = wavefront_evt[wavefront_evt.labels.astype('str') != '-1']


    planar_labels = label_planar(waves_event=wavefront_evt,
                                 vector_field=optical_flow,
                                 times=vec_asig.times,
                                 threshold=args.alignment_threshold)
    planar_labels[f'{args.event_name}_id'] = np.unique(wavefront_evt.labels)
    planar_labels.to_csv(args.output)

    dim_t, dim_y, dim_x = optical_flow.shape
    skip_step = int(min([dim_x, dim_y]) / 50) + 1

    for i, wave_id in enumerate(np.unique(wavefront_evt.labels)):
        fig, ax = plt.subplots()
        plot_planarity(waves_event=wavefront_evt,
                       vector_field=optical_flow,
                       times=vec_asig.times,
                       skip_step=skip_step,
                       wave_id=i,
                       ax=ax)
        save_plot(os.path.join(os.path.dirname(args.output),
                               f'wave_{wave_id}.png'))
        if not i:
            save_plot(args.output_img)
        plt.close()<|MERGE_RESOLUTION|>--- conflicted
+++ resolved
@@ -1,9 +1,4 @@
 """
-<<<<<<< HEAD
-=======
-Label Planar
-------------
->>>>>>> 76e99afd
 Calculate the planarity each waves.
 """
 

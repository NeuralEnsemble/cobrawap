--- conflicted
+++ resolved
@@ -1,9 +1,4 @@
-"""
-<<<<<<< HEAD
-=======
-Calc Threshdold fitted
-----------------------
->>>>>>> 76e99afd
+"""w
 Determine the threshold between Up and Down states for each channel
 by fitting the respective amplitude distributions.
 """
